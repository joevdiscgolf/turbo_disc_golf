import 'package:flutter/material.dart';
import 'package:flutter_remix/flutter_remix.dart';
import 'package:provider/provider.dart';
import 'package:turbo_disc_golf/components/edit_hole/edit_hole_body.dart';
import 'package:turbo_disc_golf/models/data/potential_round_data.dart';
import 'package:turbo_disc_golf/models/data/throw_data.dart';
import 'package:turbo_disc_golf/screens/round_processing/components/hole_re_record_dialog.dart';
import 'package:turbo_disc_golf/screens/round_processing/components/throw_edit_dialog.dart';
import 'package:turbo_disc_golf/services/round_parser.dart';
import 'package:turbo_disc_golf/state/hole_editing_state.dart';

/// Bottom sheet that guides user through fixing each incomplete hole sequentially.
/// Shows progress with tabs and horizontal checklist, allows inline editing.
/// Uses Provider for state management.
class IncompleteHoleWalkthroughSheet extends StatefulWidget {
  const IncompleteHoleWalkthroughSheet({
    super.key,
    required this.potentialRound,
    required this.bottomViewPadding,
  });

  final PotentialDGRound potentialRound;
  final double bottomViewPadding;

  @override
  State<IncompleteHoleWalkthroughSheet> createState() =>
      _IncompleteHoleWalkthroughSheetState();
}

class _IncompleteHoleWalkthroughSheetState
    extends State<IncompleteHoleWalkthroughSheet> {
  PotentialDGHole? get _selectedPotentialHole {
    try {
      if (_roundParser == null) return null;
      final int actualHoleIndex =
          _incompleteHoleIndices[_incompleteHolesListIndex];
      return _roundParser!.potentialRound!.holes![actualHoleIndex];
    } catch (e) {
      return null;
    }
  }

  RoundParser? _roundParser;
  late List<int> _incompleteHoleIndices;
  int _incompleteHolesListIndex = 0;
  HoleEditingState? _currentHoleEditingState; // Store reference to sync on updates

  @override
  void initState() {
    super.initState();
    // RoundParser will be accessed via Provider in didChangeDependencies
  }

  @override
  void didChangeDependencies() {
    super.didChangeDependencies();
    // Access RoundParser from Provider (only do this once)
    if (_roundParser == null) {
      _roundParser = Provider.of<RoundParser>(context, listen: false);
      _roundParser!.addListener(_onRoundUpdated);
      _incompleteHoleIndices = _getIncompleteHoleIndices();
    }
  }

  @override
  void dispose() {
    _roundParser?.removeListener(_onRoundUpdated);
    super.dispose();
  }

  @override
  Widget build(BuildContext context) {
    // Wait for RoundParser to be initialized
    if (_roundParser == null) {
      return const SizedBox();
    }

    // If no incomplete holes, show completion message
    if (_incompleteHoleIndices.isEmpty) {
      return Container(
        padding: EdgeInsets.only(
          left: 24,
          right: 24,
          top: 32,
          bottom: widget.bottomViewPadding + 24,
        ),
        decoration: BoxDecoration(
          color: Theme.of(context).colorScheme.surface,
          borderRadius: const BorderRadius.vertical(top: Radius.circular(16)),
        ),
        child: Column(
          mainAxisSize: MainAxisSize.min,
          children: [
            const Icon(Icons.check_circle, color: Color(0xFF137e66), size: 80),
            const SizedBox(height: 20),
            Text(
              'All holes complete!',
              style: Theme.of(context).textTheme.headlineSmall?.copyWith(
                fontWeight: FontWeight.bold,
                color: const Color(0xFF137e66),
              ),
              textAlign: TextAlign.center,
            ),
            const SizedBox(height: 12),
            Text(
              'All holes now have the required information.',
              style: Theme.of(context).textTheme.bodyMedium?.copyWith(
                color: Theme.of(context).colorScheme.onSurfaceVariant,
              ),
              textAlign: TextAlign.center,
            ),
            const SizedBox(height: 32),
            SizedBox(
              width: double.infinity,
              child: ElevatedButton(
                onPressed: () => Navigator.of(context).pop(),
                style: ElevatedButton.styleFrom(
                  backgroundColor: const Color(0xFF137e66),
                  foregroundColor: Colors.white,
                  padding: const EdgeInsets.symmetric(vertical: 16),
                  shape: RoundedRectangleBorder(
                    borderRadius: BorderRadius.circular(12),
                  ),
                ),
                child: const Text(
                  'Done',
                  style: TextStyle(fontSize: 16, fontWeight: FontWeight.w600),
                ),
              ),
            ),
          ],
        ),
      );
    }

    return SizedBox(
      height: MediaQuery.of(context).size.height - 64,
      child: Builder(
        builder: (context) {
          final PotentialDGHole? potentialHole = _selectedPotentialHole;
          if (potentialHole == null) {
            return const SizedBox();
          }

          return Container(
            height: MediaQuery.of(context).size.height - 64,
            decoration: BoxDecoration(
              color: Theme.of(context).colorScheme.surface,
              borderRadius: BorderRadius.circular(16),
            ),
            child: Column(
              children: [
                _headerRow(),
                _buildHorizontalChecklist(),
                const SizedBox(height: 8),
                Expanded(
                  child: ChangeNotifierProvider(
                    key: ValueKey(_incompleteHolesListIndex),
                    create: (_) => HoleEditingState(initialHole: potentialHole),
                    child: Consumer<HoleEditingState>(
                      builder: (context, holeState, _) {
<<<<<<< HEAD
                        final PotentialDGHole currentHole =
                            holeState.currentHole;
=======
                        // Store reference so we can sync it with round updates
                        _currentHoleEditingState = holeState;

                        final PotentialDGHole currentHole = holeState.currentHole;
>>>>>>> 3583be6b
                        final int actualHoleIndex =
                            _incompleteHoleIndices[_incompleteHolesListIndex];

                        return EditableHoleBody(
                          holeNumber: currentHole.number ?? actualHoleIndex + 1,
                          par: currentHole.par ?? 0,
                          distance: currentHole.feet ?? 0,
                          throws:
                              currentHole.throws
                                  ?.where((t) => t.hasRequiredFields)
                                  .map((t) => t.toDiscThrow())
                                  .toList() ??
                              [],
                          parController: holeState.parController,
                          distanceController: holeState.distanceController,
                          parFocusNode: holeState.parFocus,
                          distanceFocusNode: holeState.distanceFocus,
                          bottomViewPadding: MediaQuery.of(
                            context,
                          ).viewPadding.bottom,
                          inWalkthroughSheet: true,
                          hasRequiredFields: currentHole.hasRequiredFields,
                          onParChanged: () => _handleMetadataChanged(
                            holeState,
                            actualHoleIndex,
                          ),
                          onDistanceChanged: () => _handleMetadataChanged(
                            holeState,
                            actualHoleIndex,
                          ),
                          onThrowAdded: ({int? addThrowAtIndex}) =>
                              _handleAddThrow(
                                currentHole,
                                actualHoleIndex,
                                addThrowAtIndex: addThrowAtIndex,
                              ),
                          onThrowEdited: (throwIndex) => _handleEditThrow(
                            currentHole,
                            actualHoleIndex,
                            throwIndex,
                          ),
                          onVoiceRecord: () =>
                              _handleVoiceRecord(currentHole, actualHoleIndex),
                          onDone: () => Navigator.of(context).pop(),
                        );
                      },
                    ),
                  ),
                ),
              ],
            ),
          );
        },
      ),
    );
  }

  Widget _headerRow() {
    return Padding(
      padding: const EdgeInsets.symmetric(horizontal: 16, vertical: 12),
      child: Row(
        children: [
          Text(
            'Add missing data',
            style: Theme.of(
              context,
            ).textTheme.headlineMedium?.copyWith(fontWeight: FontWeight.bold),
          ),
          const Spacer(),
          IconButton(
            icon: const Icon(Icons.close),
            onPressed: () => Navigator.of(context).pop(),
          ),
        ],
      ),
    );
  }

  Widget _buildHorizontalChecklist() {
    return Container(
      height: 48,
      margin: const EdgeInsets.symmetric(horizontal: 16),
      child: ListView.builder(
        scrollDirection: Axis.horizontal,
        itemCount: _incompleteHoleIndices.length,
        itemBuilder: (context, index) {
          final int holeIndex = _incompleteHoleIndices[index];
          final PotentialDGHole hole =
              _roundParser!.potentialRound!.holes![holeIndex];
          final bool isComplete = _isHoleComplete(index);
          final bool isSelected = _incompleteHolesListIndex == index;

          return GestureDetector(
            onTap: () {
              setState(() {
                _incompleteHolesListIndex = index;
              });
            },
            child: Container(
              width: 48,
              height: 48,
              margin: const EdgeInsets.only(right: 8),
              decoration: BoxDecoration(
                color: isComplete
                    ? const Color(0xFF137e66).withValues(alpha: 0.15)
                    : const Color(0xFFFFEB3B).withValues(alpha: 0.15),
                border: Border.all(
                  color: isSelected
                      ? (isComplete
                            ? const Color(0xFF137e66)
                            : const Color(0xFFFFEB3B))
                      : Colors.transparent,
                  width: isSelected ? 2 : 0,
                ),
                borderRadius: BorderRadius.circular(8),
              ),
              child: Column(
                mainAxisAlignment: MainAxisAlignment.center,
                children: [
                  if (isComplete)
                    const Icon(
                      Icons.check_circle,
                      color: Color(0xFF137e66),
                      size: 18,
                    )
                  else
                    const Icon(
                      FlutterRemix.close_line,
                      color: Colors.black,
                      size: 18,
                    ),
                  const SizedBox(height: 2),
                  Text(
                    'H${hole.number ?? '?'}',
                    style: TextStyle(
                      fontSize: 9,
                      color: isComplete
                          ? const Color(0xFF137e66)
                          : Colors.black,
                    ),
                  ),
                ],
              ),
            ),
          );
        },
      ),
    );
  }

  void _onRoundUpdated() {
    if (mounted) {
      setState(() {
        _refreshIncompleteHoles();

        // Sync the current HoleEditingState with the updated hole data from RoundParser
        // This ensures the UI reflects changes when editing the current hole
        if (_currentHoleEditingState != null &&
            _incompleteHoleIndices.isNotEmpty &&
            _incompleteHolesListIndex < _incompleteHoleIndices.length) {
          final int actualHoleIndex =
              _incompleteHoleIndices[_incompleteHolesListIndex];
          if (_roundParser!.potentialRound?.holes != null &&
              actualHoleIndex < _roundParser!.potentialRound!.holes!.length) {
            final PotentialDGHole updatedHole =
                _roundParser!.potentialRound!.holes![actualHoleIndex];
            _currentHoleEditingState!.updateFromHole(updatedHole);
          }
        }
      });
    }
  }

  void _handleMetadataChanged(HoleEditingState holeState, int holeIndex) {
    final Map<String, int?> metadata = holeState.getMetadataValues();
    final PotentialDGHole currentHole = holeState.currentHole;

    // Create updated hole with new metadata
    final PotentialDGHole updatedHole = PotentialDGHole(
      number: currentHole.number,
      par: metadata['par'],
      feet: metadata['distance'],
      throws: currentHole.throws,
      holeType: currentHole.holeType,
    );

    _roundParser!.updatePotentialHole(holeIndex, updatedHole);
  }

  void _handleAddThrow(
    PotentialDGHole currentHole,
    int holeIndex, {
    required int? addThrowAtIndex,
  }) {
    // Create a new throw with default values
    final DiscThrow newThrow = DiscThrow(
      index: currentHole.throws?.length ?? 0,
      purpose: ThrowPurpose.other,
      technique: ThrowTechnique.backhand,
    );

    showDialog(
      context: context,
      builder: (context) => ThrowEditDialog(
        throw_: newThrow,
        throwIndex: currentHole.throws?.length ?? 0,
        holeNumber: currentHole.number ?? holeIndex + 1,
        isNewThrow: true,
        onSave: (savedThrow) {
          final List<PotentialDiscThrow> updatedThrows =
              List<PotentialDiscThrow>.from(currentHole.throws ?? []);
          updatedThrows.add(
            PotentialDiscThrow(
              index: savedThrow.index,
              purpose: savedThrow.purpose,
              technique: savedThrow.technique,
              puttStyle: savedThrow.puttStyle,
              shotShape: savedThrow.shotShape,
              stance: savedThrow.stance,
              power: savedThrow.power,
              distanceFeetBeforeThrow: savedThrow.distanceFeetBeforeThrow,
              distanceFeetAfterThrow: savedThrow.distanceFeetAfterThrow,
              elevationChangeFeet: savedThrow.elevationChangeFeet,
              windDirection: savedThrow.windDirection,
              windStrength: savedThrow.windStrength,
              resultRating: savedThrow.resultRating,
              landingSpot: savedThrow.landingSpot,
              fairwayWidth: savedThrow.fairwayWidth,
              penaltyStrokes: savedThrow.penaltyStrokes,
              notes: savedThrow.notes,
              rawText: savedThrow.rawText,
              parseConfidence: savedThrow.parseConfidence,
              discName: savedThrow.discName,
              disc: savedThrow.disc,
            ),
          );

          final PotentialDGHole updatedHole = PotentialDGHole(
            number: currentHole.number,
            par: currentHole.par,
            feet: currentHole.feet,
            throws: updatedThrows,
            holeType: currentHole.holeType,
          );

          // Update the entire hole including throws
          _roundParser!.updatePotentialHole(holeIndex, updatedHole);
          Navigator.of(context).pop();
        },
        onDelete: null, // No delete for new throws
      ),
    );
  }

  void _handleEditThrow(
    PotentialDGHole currentHole,
    int holeIndex,
    int throwIndex,
  ) {
    // Convert to DiscThrow from PotentialDiscThrow if needed
    final PotentialDiscThrow? potentialThrow = currentHole.throws?[throwIndex];
    if (potentialThrow == null || !potentialThrow.hasRequiredFields) {
      return; // Can't edit incomplete throw
    }
    final DiscThrow currentThrow = potentialThrow.toDiscThrow();

    showDialog(
      context: context,
      builder: (context) => ThrowEditDialog(
        throw_: currentThrow,
        throwIndex: throwIndex,
        holeNumber: currentHole.number ?? holeIndex + 1,
        onSave: (updatedThrow) {
          _roundParser!.updateThrow(holeIndex, throwIndex, updatedThrow);
          Navigator.of(context).pop();
        },
        onDelete: () {
          _handleDeleteThrow(currentHole, holeIndex, throwIndex);
          Navigator.of(context).pop();
        },
      ),
    );
  }

  void _handleDeleteThrow(
    PotentialDGHole currentHole,
    int holeIndex,
    int throwIndex,
  ) {
    final List<PotentialDiscThrow> updatedThrows =
        List<PotentialDiscThrow>.from(currentHole.throws ?? []);
    updatedThrows.removeAt(throwIndex);

    // Reindex remaining throws
    final List<PotentialDiscThrow> reindexedThrows = updatedThrows
        .asMap()
        .entries
        .map((entry) {
          final PotentialDiscThrow throw_ = entry.value;
          return PotentialDiscThrow(
            index: entry.key,
            purpose: throw_.purpose,
            technique: throw_.technique,
            puttStyle: throw_.puttStyle,
            shotShape: throw_.shotShape,
            stance: throw_.stance,
            power: throw_.power,
            distanceFeetBeforeThrow: throw_.distanceFeetBeforeThrow,
            distanceFeetAfterThrow: throw_.distanceFeetAfterThrow,
            elevationChangeFeet: throw_.elevationChangeFeet,
            windDirection: throw_.windDirection,
            windStrength: throw_.windStrength,
            resultRating: throw_.resultRating,
            landingSpot: throw_.landingSpot,
            fairwayWidth: throw_.fairwayWidth,
            penaltyStrokes: throw_.penaltyStrokes,
            notes: throw_.notes,
            rawText: throw_.rawText,
            parseConfidence: throw_.parseConfidence,
            discName: throw_.discName,
            disc: throw_.disc,
          );
        })
        .toList();

    // Update as potential hole
    final PotentialDGHole updatedHole = PotentialDGHole(
      number: currentHole.number,
      par: currentHole.par,
      feet: currentHole.feet,
      throws: reindexedThrows,
      holeType: currentHole.holeType,
    );

    // Update the entire hole including throws
    _roundParser!.updatePotentialHole(holeIndex, updatedHole);
  }

  void _handleVoiceRecord(PotentialDGHole currentHole, int holeIndex) {
    showDialog<void>(
      context: context,
      builder: (context) => HoleReRecordDialog(
        holeNumber: currentHole.number ?? holeIndex + 1,
        holePar: currentHole.par,
        holeFeet: currentHole.feet,
        holeIndex: holeIndex,
        onReProcessed: () {
          // Refresh after re-recording
          _refreshIncompleteHoles();
        },
      ),
    );
  }

  void _refreshIncompleteHoles() {
    final List<int> newIncompleteIndices = _getIncompleteHoleIndices();
    _incompleteHoleIndices = newIncompleteIndices;

    // Clamp the current index to be within bounds
    if (_incompleteHoleIndices.isNotEmpty &&
        _incompleteHolesListIndex >= _incompleteHoleIndices.length) {
      _incompleteHolesListIndex = _incompleteHoleIndices.length - 1;
    }

    // Don't auto-close when all holes are complete - let user manually close
    // The completion UI will be shown with a Close button
  }

  List<int> _getIncompleteHoleIndices() {
    if (_roundParser?.potentialRound?.holes == null) return [];

    final List<int> indices = [];
    for (int i = 0; i < _roundParser!.potentialRound!.holes!.length; i++) {
      final PotentialDGHole hole = _roundParser!.potentialRound!.holes![i];
      // Consider a hole incomplete if it's missing required fields OR has no throws OR no basket throw
      if (!hole.hasRequiredFields ||
          hole.throws == null ||
          hole.throws!.isEmpty ||
          !_hasBasketThrow(hole)) {
        indices.add(i);
      }
    }
    return indices;
  }

  bool _hasBasketThrow(PotentialDGHole hole) {
    if (hole.throws == null || hole.throws!.isEmpty) return false;
    return hole.throws!.any((t) => t.landingSpot == LandingSpot.inBasket);
  }

  bool _isHoleComplete(int tabIndex) {
    if (tabIndex >= _incompleteHoleIndices.length) return false;

    final int holeIndex = _incompleteHoleIndices[tabIndex];
    final PotentialDGHole hole = _roundParser!.potentialRound!.holes![holeIndex];

    // Check if hole has required metadata
    final bool hasMetadata =
        hole.number != null && hole.par != null && hole.feet != null;

    // Check if hole has at least one basket throw
    final bool hasBasketThrow = _hasBasketThrow(hole);

    return hasMetadata && hasBasketThrow;
  }
}<|MERGE_RESOLUTION|>--- conflicted
+++ resolved
@@ -43,7 +43,8 @@
   RoundParser? _roundParser;
   late List<int> _incompleteHoleIndices;
   int _incompleteHolesListIndex = 0;
-  HoleEditingState? _currentHoleEditingState; // Store reference to sync on updates
+  HoleEditingState?
+  _currentHoleEditingState; // Store reference to sync on updates
 
   @override
   void initState() {
@@ -159,15 +160,11 @@
                     create: (_) => HoleEditingState(initialHole: potentialHole),
                     child: Consumer<HoleEditingState>(
                       builder: (context, holeState, _) {
-<<<<<<< HEAD
+                        // Store reference so we can sync it with round updates
+                        _currentHoleEditingState = holeState;
+
                         final PotentialDGHole currentHole =
                             holeState.currentHole;
-=======
-                        // Store reference so we can sync it with round updates
-                        _currentHoleEditingState = holeState;
-
-                        final PotentialDGHole currentHole = holeState.currentHole;
->>>>>>> 3583be6b
                         final int actualHoleIndex =
                             _incompleteHoleIndices[_incompleteHolesListIndex];
 
@@ -562,7 +559,8 @@
     if (tabIndex >= _incompleteHoleIndices.length) return false;
 
     final int holeIndex = _incompleteHoleIndices[tabIndex];
-    final PotentialDGHole hole = _roundParser!.potentialRound!.holes![holeIndex];
+    final PotentialDGHole hole =
+        _roundParser!.potentialRound!.holes![holeIndex];
 
     // Check if hole has required metadata
     final bool hasMetadata =
