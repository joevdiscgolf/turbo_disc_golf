--- conflicted
+++ resolved
@@ -1,6 +1,7 @@
 import 'package:flutter/material.dart';
 import 'package:flutter/services.dart';
 import 'package:turbo_disc_golf/locator.dart';
+import 'package:turbo_disc_golf/models/data/hole_data.dart';
 import 'package:turbo_disc_golf/models/data/potential_round_data.dart';
 import 'package:turbo_disc_golf/models/data/throw_data.dart';
 import 'package:turbo_disc_golf/screens/round_processing/components/editable_throw_timeline.dart';
@@ -213,18 +214,11 @@
     if (tabIndex >= _incompleteHoleIndices.length) return false;
 
     final int holeIndex = _incompleteHoleIndices[tabIndex];
-    final PotentialDGHole hole =
-        _roundParser.potentialRound!.holes![holeIndex];
+    final PotentialDGHole hole = _roundParser.potentialRound!.holes![holeIndex];
 
     // Check if hole has required metadata
     final bool hasMetadata =
-<<<<<<< HEAD
-        currentHole.number != null &&
-        currentHole.par != null &&
-        currentHole.feet != null;
-=======
         hole.number != null && hole.par != null && hole.feet != null;
->>>>>>> 71fe768f
 
     // Check if hole has at least one basket throw
     final bool hasBasketThrow = _hasBasketThrow(hole);
@@ -236,8 +230,7 @@
     if (tabIndex >= _incompleteHoleIndices.length) return;
 
     final int holeIndex = _incompleteHoleIndices[tabIndex];
-    final PotentialDGHole hole =
-        _roundParser.potentialRound!.holes![holeIndex];
+    final PotentialDGHole hole = _roundParser.potentialRound!.holes![holeIndex];
 
     showDialog<void>(
       context: context,
@@ -258,8 +251,7 @@
     if (tabIndex >= _incompleteHoleIndices.length) return;
 
     final int holeIndex = _incompleteHoleIndices[tabIndex];
-    final PotentialDGHole hole =
-        _roundParser.potentialRound!.holes![holeIndex];
+    final PotentialDGHole hole = _roundParser.potentialRound!.holes![holeIndex];
 
     // Create a new throw with default values
     final DiscThrow newThrow = DiscThrow(
@@ -277,8 +269,7 @@
         isNewThrow: true,
         onSave: (savedThrow) {
           final List<PotentialDiscThrow> updatedThrows =
-<<<<<<< HEAD
-              List<PotentialDiscThrow>.from(currentHole.throws ?? []);
+              List<PotentialDiscThrow>.from(hole.throws ?? []);
           updatedThrows.add(
             PotentialDiscThrow(
               index: savedThrow.index,
@@ -304,32 +295,6 @@
               disc: savedThrow.disc,
             ),
           );
-=======
-              List<PotentialDiscThrow>.from(hole.throws ?? []);
-          updatedThrows.add(PotentialDiscThrow(
-            index: savedThrow.index,
-            purpose: savedThrow.purpose,
-            technique: savedThrow.technique,
-            puttStyle: savedThrow.puttStyle,
-            shotShape: savedThrow.shotShape,
-            stance: savedThrow.stance,
-            power: savedThrow.power,
-            distanceFeetBeforeThrow: savedThrow.distanceFeetBeforeThrow,
-            distanceFeetAfterThrow: savedThrow.distanceFeetAfterThrow,
-            elevationChangeFeet: savedThrow.elevationChangeFeet,
-            windDirection: savedThrow.windDirection,
-            windStrength: savedThrow.windStrength,
-            resultRating: savedThrow.resultRating,
-            landingSpot: savedThrow.landingSpot,
-            fairwayWidth: savedThrow.fairwayWidth,
-            penaltyStrokes: savedThrow.penaltyStrokes,
-            notes: savedThrow.notes,
-            rawText: savedThrow.rawText,
-            parseConfidence: savedThrow.parseConfidence,
-            discName: savedThrow.discName,
-            disc: savedThrow.disc,
-          ));
->>>>>>> 71fe768f
 
           final PotentialDGHole updatedHole = PotentialDGHole(
             number: hole.number,
@@ -357,8 +322,7 @@
     if (tabIndex >= _incompleteHoleIndices.length) return;
 
     final int holeIndex = _incompleteHoleIndices[tabIndex];
-    final PotentialDGHole hole =
-        _roundParser.potentialRound!.holes![holeIndex];
+    final PotentialDGHole hole = _roundParser.potentialRound!.holes![holeIndex];
 
     // Convert to DiscThrow from PotentialDiscThrow if needed
     final PotentialDiscThrow? potentialThrow = hole.throws?[throwIndex];
@@ -374,15 +338,7 @@
         throwIndex: throwIndex,
         holeNumber: hole.number ?? holeIndex + 1,
         onSave: (updatedThrow) {
-<<<<<<< HEAD
-          _roundParser.updateThrow(currentHoleIndex, throwIndex, updatedThrow);
-=======
-          _roundParser.updateThrow(
-            holeIndex,
-            throwIndex,
-            updatedThrow,
-          );
->>>>>>> 71fe768f
+          _roundParser.updateThrow(holeIndex, throwIndex, updatedThrow);
           Navigator.of(context).pop();
         },
         onDelete: () {
@@ -394,8 +350,7 @@
   }
 
   void _deleteThrow(int holeIndex, int throwIndex) {
-    final PotentialDGHole hole =
-        _roundParser.potentialRound!.holes![holeIndex];
+    final PotentialDGHole hole = _roundParser.potentialRound!.holes![holeIndex];
 
     final List<PotentialDiscThrow> updatedThrows =
         List<PotentialDiscThrow>.from(hole.throws ?? []);
@@ -480,9 +435,7 @@
         padding: const EdgeInsets.all(24),
         decoration: BoxDecoration(
           color: Theme.of(context).colorScheme.surface,
-          borderRadius: const BorderRadius.vertical(
-            top: Radius.circular(16),
-          ),
+          borderRadius: const BorderRadius.vertical(top: Radius.circular(16)),
         ),
         child: Column(
           mainAxisSize: MainAxisSize.min,
@@ -517,13 +470,7 @@
         return Container(
           decoration: BoxDecoration(
             color: Theme.of(context).colorScheme.surface,
-<<<<<<< HEAD
-            borderRadius: const BorderRadius.vertical(top: Radius.circular(20)),
-=======
-            borderRadius: const BorderRadius.vertical(
-              top: Radius.circular(16),
-            ),
->>>>>>> 71fe768f
+            borderRadius: const BorderRadius.vertical(top: Radius.circular(16)),
           ),
           child: Column(
             children: [
@@ -540,7 +487,10 @@
 
               // Title
               Padding(
-                padding: const EdgeInsets.symmetric(horizontal: 16, vertical: 8),
+                padding: const EdgeInsets.symmetric(
+                  horizontal: 16,
+                  vertical: 8,
+                ),
                 child: Row(
                   children: [
                     const Icon(
@@ -549,32 +499,11 @@
                       size: 22,
                     ),
                     const SizedBox(width: 12),
-<<<<<<< HEAD
-                    Expanded(
-                      child: Column(
-                        crossAxisAlignment: CrossAxisAlignment.start,
-                        children: [
-                          Text(
-                            'Fix Holes',
-                            style: Theme.of(context).textTheme.titleLarge
-                                ?.copyWith(fontWeight: FontWeight.bold),
-                            maxLines: 1,
-                            overflow: TextOverflow.ellipsis,
-                          ),
-                          Text(
-                            'Hole $currentPosition of $totalIncomplete',
-                            style: Theme.of(context).textTheme.bodyMedium
-                                ?.copyWith(
-                                  color: const Color(0xFF9D4EDD),
-                                  fontWeight: FontWeight.w600,
-                                ),
-=======
                     Text(
                       'Fix Incomplete Holes',
                       style: Theme.of(context).textTheme.titleLarge?.copyWith(
-                            fontWeight: FontWeight.bold,
->>>>>>> 71fe768f
-                          ),
+                        fontWeight: FontWeight.bold,
+                      ),
                     ),
                     const Spacer(),
                     IconButton(
@@ -608,78 +537,24 @@
                         width: 48,
                         margin: const EdgeInsets.only(right: 8),
                         decoration: BoxDecoration(
-<<<<<<< HEAD
-                          color: const Color(
-                            0xFF9D4EDD,
-                          ).withValues(alpha: 0.05),
-                          borderRadius: BorderRadius.circular(12),
-                          border: Border.all(
-                            color: const Color(
-                              0xFF9D4EDD,
-                            ).withValues(alpha: 0.3),
-=======
                           color: isComplete
                               ? const Color(0xFF137e66).withValues(alpha: 0.1)
                               : isSelected
-                                  ? const Color(0xFF9D4EDD)
-                                      .withValues(alpha: 0.2)
-                                  : Colors.grey.withValues(alpha: 0.1),
+                              ? const Color(0xFF9D4EDD).withValues(alpha: 0.2)
+                              : Colors.grey.withValues(alpha: 0.1),
                           border: Border.all(
                             color: isComplete
                                 ? const Color(0xFF137e66)
                                 : isSelected
-                                    ? const Color(0xFF9D4EDD)
-                                    : Colors.grey.withValues(alpha: 0.3),
+                                ? const Color(0xFF9D4EDD)
+                                : Colors.grey.withValues(alpha: 0.3),
                             width: isSelected ? 2 : 1,
->>>>>>> 71fe768f
                           ),
                           borderRadius: BorderRadius.circular(8),
                         ),
                         child: Column(
                           mainAxisAlignment: MainAxisAlignment.center,
                           children: [
-<<<<<<< HEAD
-                            Row(
-                              children: [
-                                const Icon(
-                                  Icons.golf_course,
-                                  color: Color(0xFF9D4EDD),
-                                  size: 24,
-                                ),
-                                const SizedBox(width: 8),
-                                Text(
-                                  'Hole Information',
-                                  style: Theme.of(context).textTheme.titleMedium
-                                      ?.copyWith(fontWeight: FontWeight.bold),
-                                ),
-                              ],
-                            ),
-                            const SizedBox(height: 16),
-                            Row(
-                              children: [
-                                Expanded(
-                                  child: _buildNumberField(
-                                    label: 'Hole #',
-                                    controller: _holeNumberController,
-                                    icon: Icons.golf_course,
-                                  ),
-                                ),
-                                const SizedBox(width: 12),
-                                Expanded(
-                                  child: _buildNumberField(
-                                    label: 'Par',
-                                    controller: _parController,
-                                    icon: Icons.flag_outlined,
-                                  ),
-                                ),
-                                const SizedBox(width: 12),
-                                Expanded(
-                                  child: _buildNumberField(
-                                    label: 'Distance (ft)',
-                                    controller: _distanceController,
-                                    icon: Icons.straighten,
-                                  ),
-=======
                             if (isComplete)
                               const Icon(
                                 Icons.check_circle,
@@ -694,7 +569,6 @@
                                   color: isSelected
                                       ? const Color(0xFF9D4EDD)
                                       : Colors.grey,
->>>>>>> 71fe768f
                                 ),
                               ),
                             const SizedBox(height: 2),
@@ -705,8 +579,8 @@
                                 color: isComplete
                                     ? const Color(0xFF137e66)
                                     : isSelected
-                                        ? const Color(0xFF9D4EDD)
-                                        : Colors.grey,
+                                    ? const Color(0xFF9D4EDD)
+                                    : Colors.grey,
                               ),
                             ),
                           ],
@@ -728,9 +602,7 @@
                 indicatorColor: const Color(0xFF9D4EDD),
                 tabs: _incompleteHoleIndices.map((holeIndex) {
                   final hole = _roundParser.potentialRound!.holes![holeIndex];
-                  return Tab(
-                    text: 'Hole ${hole.number ?? '?'}',
-                  );
+                  return Tab(text: 'Hole ${hole.number ?? '?'}');
                 }).toList(),
               ),
 
@@ -753,12 +625,10 @@
 
   Widget _buildHoleContent(int tabIndex, ScrollController scrollController) {
     final int holeIndex = _incompleteHoleIndices[tabIndex];
-    final PotentialDGHole hole =
-        _roundParser.potentialRound!.holes![holeIndex];
+    final PotentialDGHole hole = _roundParser.potentialRound!.holes![holeIndex];
     final Color scoreColor = _getScoreColor(hole);
-    final int? score = hole.hasRequiredFields &&
-            hole.throws != null &&
-            hole.throws!.isNotEmpty
+    final int? score =
+        hole.hasRequiredFields && hole.throws != null && hole.throws!.isNotEmpty
         ? hole.toDGHole().holeScore
         : null;
 
@@ -767,26 +637,19 @@
         // Header (matching _HoleDetailDialog design)
         Container(
           padding: const EdgeInsets.all(20),
-          decoration: BoxDecoration(
-            color: scoreColor.withValues(alpha: 0.1),
-          ),
+          decoration: BoxDecoration(color: scoreColor.withValues(alpha: 0.1)),
           child: Row(
             mainAxisAlignment: MainAxisAlignment.spaceBetween,
             children: [
               Row(
                 children: [
-                  Icon(
-                    Icons.golf_course,
-                    size: 24,
-                    color: scoreColor,
-                  ),
+                  Icon(Icons.golf_course, size: 24, color: scoreColor),
                   const SizedBox(width: 8),
                   Text(
                     'Hole ${hole.number ?? '?'}',
-                    style: Theme.of(context)
-                        .textTheme
-                        .headlineSmall
-                        ?.copyWith(fontWeight: FontWeight.bold),
+                    style: Theme.of(context).textTheme.headlineSmall?.copyWith(
+                      fontWeight: FontWeight.bold,
+                    ),
                   ),
                 ],
               ),
@@ -818,11 +681,7 @@
                     shape: BoxShape.circle,
                   ),
                   child: Center(
-                    child: Icon(
-                      Icons.edit,
-                      color: scoreColor,
-                      size: 20,
-                    ),
+                    child: Icon(Icons.edit, color: scoreColor, size: 20),
                   ),
                 ),
             ],
@@ -878,124 +737,12 @@
                       child: Column(
                         children: [
                           Text(
-<<<<<<< HEAD
-                            'Throws',
-                            style: Theme.of(context).textTheme.titleMedium
-                                ?.copyWith(fontWeight: FontWeight.bold),
-                          ),
-                          if (!_hasBasketThrow(currentHole))
-                            Container(
-                              padding: const EdgeInsets.symmetric(
-                                horizontal: 8,
-                                vertical: 4,
-                              ),
-                              decoration: BoxDecoration(
-                                color: const Color(
-                                  0xFFD32F2F,
-                                ).withValues(alpha: 0.1),
-                                borderRadius: BorderRadius.circular(4),
-                              ),
-                              child: Text(
-                                'Need basket throw',
-                                style: Theme.of(context).textTheme.bodySmall
-                                    ?.copyWith(
-                                      color: const Color(0xFFD32F2F),
-                                      fontWeight: FontWeight.w600,
-                                    ),
-                              ),
-                            ),
-                        ],
-                      ),
-                      const SizedBox(height: 12),
-
-                      // Throws timeline (if any)
-                      if (currentHole.throws != null &&
-                          currentHole.throws!.isNotEmpty)
-                        Container(
-                          decoration: BoxDecoration(
-                            color: Theme.of(
-                              context,
-                            ).colorScheme.surface.withValues(alpha: 0.5),
-                            borderRadius: BorderRadius.circular(12),
-                            border: Border.all(
-                              color: Colors.grey.withValues(alpha: 0.3),
-                            ),
-                          ),
-                          padding: const EdgeInsets.symmetric(vertical: 8),
-                          child: EditableThrowTimeline(
-                            throws: currentHole.throws!
-                                .where((t) => t.hasRequiredFields)
-                                .map((t) => t.toDiscThrow())
-                                .toList(),
-                            onEditThrow: _editThrow,
-                          ),
-                        )
-                      else
-                        Container(
-                          padding: const EdgeInsets.all(24),
-                          decoration: BoxDecoration(
-                            color: Colors.grey.withValues(alpha: 0.05),
-                            borderRadius: BorderRadius.circular(12),
-                            border: Border.all(
-                              color: Colors.grey.withValues(alpha: 0.3),
-                            ),
-                          ),
-                          child: Center(
-                            child: Text(
-                              'No throws recorded yet',
-                              style: Theme.of(context).textTheme.bodyMedium
-                                  ?.copyWith(
-                                    color: Theme.of(
-                                      context,
-                                    ).colorScheme.onSurfaceVariant,
-                                    fontStyle: FontStyle.italic,
-                                  ),
-                            ),
-                          ),
-                        ),
-                      const SizedBox(height: 16),
-
-                      // Add throw button
-                      SizedBox(
-                        width: double.infinity,
-                        child: OutlinedButton.icon(
-                          onPressed: _addThrow,
-                          icon: const Icon(Icons.add),
-                          label: const Text('Add Throw'),
-                          style: OutlinedButton.styleFrom(
-                            padding: const EdgeInsets.symmetric(vertical: 14),
-                            side: BorderSide(
-                              color: Theme.of(context).colorScheme.primary,
-                            ),
-                          ),
-                        ),
-                      ),
-                      const SizedBox(height: 12),
-
-                      // Re-record button
-                      SizedBox(
-                        width: double.infinity,
-                        child: ElevatedButton.icon(
-                          onPressed: _handleReRecord,
-                          icon: const Icon(Icons.mic, size: 18),
-                          label: const Text('Re-record Hole'),
-                          style: ElevatedButton.styleFrom(
-                            backgroundColor: const Color(0xFF9D4EDD),
-                            foregroundColor: Colors.white,
-                            padding: const EdgeInsets.symmetric(vertical: 14),
-                          ),
-                        ),
-                      ),
-                    ],
-=======
                             'No throws recorded',
-                            style: Theme.of(context)
-                                .textTheme
-                                .bodyMedium
+                            style: Theme.of(context).textTheme.bodyMedium
                                 ?.copyWith(
-                                  color: Theme.of(context)
-                                      .colorScheme
-                                      .onSurfaceVariant,
+                                  color: Theme.of(
+                                    context,
+                                  ).colorScheme.onSurfaceVariant,
                                   fontStyle: FontStyle.italic,
                                 ),
                           ),
@@ -1008,15 +755,14 @@
                                   vertical: 6,
                                 ),
                                 decoration: BoxDecoration(
-                                  color: const Color(0xFFD32F2F)
-                                      .withValues(alpha: 0.1),
+                                  color: const Color(
+                                    0xFFD32F2F,
+                                  ).withValues(alpha: 0.1),
                                   borderRadius: BorderRadius.circular(4),
                                 ),
                                 child: Text(
                                   'Need at least one basket throw',
-                                  style: Theme.of(context)
-                                      .textTheme
-                                      .bodySmall
+                                  style: Theme.of(context).textTheme.bodySmall
                                       ?.copyWith(
                                         color: const Color(0xFFD32F2F),
                                         fontWeight: FontWeight.w600,
@@ -1027,7 +773,6 @@
                         ],
                       ),
                     ),
->>>>>>> 71fe768f
                   ),
                 ),
         ),
@@ -1051,73 +796,6 @@
                     ),
                   ),
                 ),
-<<<<<<< HEAD
-                child: Row(
-                  children: [
-                    // Previous button
-                    if (_currentIndex > 0)
-                      Expanded(
-                        child: OutlinedButton.icon(
-                          onPressed: _handlePrevious,
-                          icon: const Icon(Icons.arrow_back, size: 18),
-                          label: const Text('Previous'),
-                          style: OutlinedButton.styleFrom(
-                            padding: const EdgeInsets.symmetric(vertical: 12),
-                            shape: RoundedRectangleBorder(
-                              borderRadius: BorderRadius.circular(8),
-                            ),
-                          ),
-                        ),
-                      ),
-                    if (_currentIndex > 0) const SizedBox(width: 8),
-
-                    // Skip button
-                    Expanded(
-                      child: TextButton.icon(
-                        onPressed: _handleSkip,
-                        icon: const Icon(Icons.skip_next, size: 18),
-                        label: const Text('Skip'),
-                        style: TextButton.styleFrom(
-                          padding: const EdgeInsets.symmetric(vertical: 12),
-                        ),
-                      ),
-                    ),
-                    const SizedBox(width: 8),
-
-                    // Next/Done button
-                    Expanded(
-                      flex: 2,
-                      child: ElevatedButton.icon(
-                        onPressed: canProceed ? _handleNext : null,
-                        icon: Icon(
-                          _currentIndex < _incompleteHoleIndices.length - 1
-                              ? Icons.arrow_forward
-                              : Icons.check,
-                          size: 18,
-                        ),
-                        label: Text(
-                          _currentIndex < _incompleteHoleIndices.length - 1
-                              ? 'Next'
-                              : 'Done',
-                        ),
-                        style: ElevatedButton.styleFrom(
-                          backgroundColor: const Color(0xFF9D4EDD),
-                          foregroundColor: Colors.white,
-                          disabledBackgroundColor: Colors.grey.withValues(
-                            alpha: 0.3,
-                          ),
-                          disabledForegroundColor: Colors.grey.withValues(
-                            alpha: 0.5,
-                          ),
-                          padding: const EdgeInsets.symmetric(vertical: 12),
-                          shape: RoundedRectangleBorder(
-                            borderRadius: BorderRadius.circular(8),
-                          ),
-                        ),
-                      ),
-                    ),
-                  ],
-=======
               ),
               const SizedBox(height: 8),
               // Re-record button
@@ -1132,7 +810,6 @@
                     foregroundColor: Colors.white,
                     padding: const EdgeInsets.symmetric(vertical: 12),
                   ),
->>>>>>> 71fe768f
                 ),
               ),
             ],
@@ -1161,10 +838,9 @@
           child: TextField(
             controller: controller,
             textAlign: TextAlign.center,
-            style: Theme.of(context)
-                .textTheme
-                .titleMedium
-                ?.copyWith(fontWeight: FontWeight.bold),
+            style: Theme.of(
+              context,
+            ).textTheme.titleMedium?.copyWith(fontWeight: FontWeight.bold),
             decoration: InputDecoration(
               isDense: true,
               contentPadding: const EdgeInsets.symmetric(
@@ -1175,24 +851,19 @@
                 borderRadius: BorderRadius.circular(4),
               ),
               suffix: suffix != null
-                  ? Text(
-                      suffix,
-                      style: Theme.of(context).textTheme.bodySmall,
-                    )
+                  ? Text(suffix, style: Theme.of(context).textTheme.bodySmall)
                   : null,
             ),
             keyboardType: TextInputType.number,
-            inputFormatters: [
-              FilteringTextInputFormatter.digitsOnly,
-            ],
+            inputFormatters: [FilteringTextInputFormatter.digitsOnly],
           ),
         ),
         const SizedBox(height: 4),
         Text(
           label,
           style: Theme.of(context).textTheme.bodySmall?.copyWith(
-                color: Theme.of(context).colorScheme.onSurfaceVariant,
-              ),
+            color: Theme.of(context).colorScheme.onSurfaceVariant,
+          ),
         ),
       ],
     );
@@ -1214,24 +885,17 @@
         const SizedBox(height: 4),
         Text(
           value,
-          style: Theme.of(context)
-              .textTheme
-              .titleMedium
-              ?.copyWith(fontWeight: FontWeight.bold),
+          style: Theme.of(
+            context,
+          ).textTheme.titleMedium?.copyWith(fontWeight: FontWeight.bold),
         ),
         Text(
           label,
           style: Theme.of(context).textTheme.bodySmall?.copyWith(
-                color: Theme.of(context).colorScheme.onSurfaceVariant,
-              ),
-        ),
-<<<<<<< HEAD
-      ),
-      keyboardType: TextInputType.number,
-      inputFormatters: [FilteringTextInputFormatter.digitsOnly],
-=======
+            color: Theme.of(context).colorScheme.onSurfaceVariant,
+          ),
+        ),
       ],
->>>>>>> 71fe768f
     );
   }
 }